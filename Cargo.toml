--- conflicted
+++ resolved
@@ -37,13 +37,8 @@
 once_cell = "1.20.2"
 chrono = "0.4.38"
 open = "5"
-<<<<<<< HEAD
 rusqlite = { version = "0.32.1", features = ["bundled"] }
-clap = { version = "4.5.18", features = ["derive", "cargo"] }
-=======
-rusqlite = { version = "0.31.0", features = ["bundled"] }
 clap = { version = "4.5.26", features = ["derive", "cargo"] }
->>>>>>> c37c215d
 zip = "2.2.2"
 toml = "0.8.19"
 epub-builder = "0.7.4"
