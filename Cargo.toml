[package]
name = "manga-tui"
version = "0.4.0"
edition = "2021"
authors = ["Josue <josuebarretogit@gmail.com>"]
readme = "README.md"
homepage = "https://github.com/josueBarretogit/manga-tui"
repository = "https://github.com/josueBarretogit/manga-tui"
description = "Read manga in your terminal"
keywords = ["cli", "command-line"]
categories = ["command-line-interface"]
license = "MIT"
exclude = [
  "public/*",
  "data_test/*"
]

[dependencies]
ratatui = { version = "0.29.0", features = ["all-widgets", "palette", "unstable-widget-ref"] }
ratatui-image = {  version = "1.0.5", features = ["rustix"]}
throbber-widgets-tui = "0.8.0"
tui-input = "0.11.0"
tui-widget-list = "0.13.0"
crossterm = { version = "0.28.1", features = ["event-stream"] }
directories = "5.0.1"
image = "0.25.4"
reqwest = { version = "0.12.4", features = ["json"] }
tokio = { version = "1.42.0", features = ["full"] }
serde = { version = "1.0.210", features = ["derive"] }
strum = "0.26.3"
strum_macros = "0.26"
color-eyre = "0.6.2"
futures = "0.3.31"
bytes = { version = "1", features = ["serde"] }
serde_json = "1.0.117"
once_cell = "1.20.2"
chrono = "0.4.38"
open = "5"
rusqlite = { version = "0.31.0", features = ["bundled"] }
clap = { version = "4.5.18", features = ["derive", "cargo"] }
zip = "2.2.2"
toml = "0.8.19"
epub-builder = "0.7.4"

[dev-dependencies]
httpmock = "0.7.0-rc.1"
pretty_assertions = "1.4.0"
rusty-hook = "0.11.2"
<<<<<<< HEAD
uuid = { version = "1.10.0", features = ["v4", "fast-rng"] }
fake = "3.1.0"
=======
uuid = { version = "1.11.0", features = ["v4", "fast-rng"] }
fake = "2.10.0"
>>>>>>> 1cd5aed0
http = "1.0"

[target.'cfg(windows)'.dependencies]
windows-sys = { version = "0.59.0", features = ["Win32_Foundation", "Win32_System_Console", "Win32_UI_HiDpi"]}
<|MERGE_RESOLUTION|>--- conflicted
+++ resolved
@@ -46,13 +46,9 @@
 httpmock = "0.7.0-rc.1"
 pretty_assertions = "1.4.0"
 rusty-hook = "0.11.2"
-<<<<<<< HEAD
-uuid = { version = "1.10.0", features = ["v4", "fast-rng"] }
 fake = "3.1.0"
-=======
 uuid = { version = "1.11.0", features = ["v4", "fast-rng"] }
-fake = "2.10.0"
->>>>>>> 1cd5aed0
+
 http = "1.0"
 
 [target.'cfg(windows)'.dependencies]
