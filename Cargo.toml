[package]
name = "manga-tui"
version = "0.3.1"
edition = "2021"
authors = ["Josue <josuebarretogit@gmail.com>"]
readme = "README.md"
homepage = "https://github.com/josueBarretogit/manga-tui"
repository = "https://github.com/josueBarretogit/manga-tui"
description = "Read manga in your terminal"
keywords = ["cli", "command-line"]
categories = ["command-line-interface"]
license = "MIT"
exclude = [
  "public/*"
]
include = [
    "**/*.rs",
    "Cargo.toml",
]

[dependencies]
ratatui = { version = "0.28.0", features = ["all-widgets", "palette", "unstable-widget-ref"] }
ratatui-image = {  version = "1.0.5", features = ["rustix"]}
throbber-widgets-tui = "0.7.0"
tui-input = "0.10.0"
tui-widget-list = "0.12.0"
crossterm = { version = "0.28.1", features = ["event-stream"] }
directories = "5.0.1"
image = "0.25.1"
reqwest = { version = "0.12.4", features = ["json"] }
<<<<<<< HEAD
serde = { version = "1.0.203", features = ["derive"] }
tokio = { version = "1.40.0", features = ["full"] }
strum = "0.26.2"
=======
serde = { version = "1.0.210", features = ["derive"] }
tokio = { version = "1.38.0", features = ["full"] }
strum = "0.26.3"
>>>>>>> 23b2eef7
strum_macros = "0.26"
color-eyre = "0.6.2"
futures = "0.3.28"
bytes = { version = "1", features = ["serde"] }
serde_json = "1.0.117"
once_cell = "1.19.0"
chrono = "0.4.38"
open = "5"
rusqlite = { version = "0.31.0", features = ["bundled"] }
clap = { version = "4.5.18", features = ["derive", "cargo"] }
zip = "2.1.6"
toml = "0.8.19"
epub-builder = "0.7.4"

[dev-dependencies]
httpmock = "0.7.0-rc.1"
pretty_assertions = "1.4.0"
rusty-hook = "0.11.2"
uuid = { version = "1.10.0", features = ["v4", "fast-rng"] }
fake = "2.10.0"
http = "1.0"

[target.'cfg(windows)'.dependencies]
windows-sys = { version = "0.59.0", features = ["Win32_Foundation", "Win32_System_Console", "Win32_UI_HiDpi"]}
<|MERGE_RESOLUTION|>--- conflicted
+++ resolved
@@ -28,15 +28,9 @@
 directories = "5.0.1"
 image = "0.25.1"
 reqwest = { version = "0.12.4", features = ["json"] }
-<<<<<<< HEAD
-serde = { version = "1.0.203", features = ["derive"] }
 tokio = { version = "1.40.0", features = ["full"] }
-strum = "0.26.2"
-=======
 serde = { version = "1.0.210", features = ["derive"] }
-tokio = { version = "1.38.0", features = ["full"] }
 strum = "0.26.3"
->>>>>>> 23b2eef7
 strum_macros = "0.26"
 color-eyre = "0.6.2"
 futures = "0.3.28"
