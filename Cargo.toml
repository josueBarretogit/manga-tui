--- conflicted
+++ resolved
@@ -20,13 +20,8 @@
 ratatui = { version = "0.29.0", features = ["all-widgets", "palette", "unstable-widget-ref"] }
 ratatui-image = {  version = "1.0.5", features = ["rustix"]}
 throbber-widgets-tui = "0.8.0"
-<<<<<<< HEAD
-tui-input = "0.11.0"
 tui-widget-list = "0.13.2"
-=======
 tui-input = "0.11.1"
-tui-widget-list = "0.13.0"
->>>>>>> 80ec91d8
 crossterm = { version = "0.28.1", features = ["event-stream"] }
 directories = "5.0.1"
 image = "0.25.4"
