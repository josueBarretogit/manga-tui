[package]
name = "manga-tui"
version = "0.4.0"
edition = "2021"
authors = ["Josue <josuebarretogit@gmail.com>"]
readme = "README.md"
homepage = "https://github.com/josueBarretogit/manga-tui"
repository = "https://github.com/josueBarretogit/manga-tui"
description = "Read manga in your terminal"
keywords = ["cli", "command-line"]
categories = ["command-line-interface"]
license = "MIT"
exclude = [
  "public/*",
  "data_test/*"
]

[dependencies]
ratatui = { version = "0.29.0", features = ["all-widgets", "palette", "unstable-widget-ref"] }
ratatui-image = {  version = "1.0.5", features = ["rustix"]}
throbber-widgets-tui = "0.8.0"
tui-input = "0.11.0"
tui-widget-list = "0.13.0"
crossterm = { version = "0.28.1", features = ["event-stream"] }
directories = "5.0.1"
image = "0.25.4"
reqwest = { version = "0.12.4", features = ["json"] }
tokio = { version = "1.42.0", features = ["full"] }
serde = { version = "1.0.210", features = ["derive"] }
strum = "0.26.3"
strum_macros = "0.26"
color-eyre = "0.6.2"
futures = "0.3.31"
bytes = { version = "1", features = ["serde"] }
serde_json = "1.0.117"
once_cell = "1.20.2"
chrono = "0.4.38"
open = "5"
rusqlite = { version = "0.31.0", features = ["bundled"] }
clap = { version = "4.5.18", features = ["derive", "cargo"] }
<<<<<<< HEAD
zip = "2.2.2"
=======
zip = "2.2.0"
>>>>>>> 0e007004
toml = "0.8.19"
epub-builder = "0.7.4"

[dev-dependencies]
httpmock = "0.7.0-rc.1"
pretty_assertions = "1.4.0"
rusty-hook = "0.11.2"
uuid = { version = "1.11.0", features = ["v4", "fast-rng"] }
fake = "2.10.0"
http = "1.0"

[target.'cfg(windows)'.dependencies]
windows-sys = { version = "0.59.0", features = ["Win32_Foundation", "Win32_System_Console", "Win32_UI_HiDpi"]}
<|MERGE_RESOLUTION|>--- conflicted
+++ resolved
@@ -38,11 +38,7 @@
 open = "5"
 rusqlite = { version = "0.31.0", features = ["bundled"] }
 clap = { version = "4.5.18", features = ["derive", "cargo"] }
-<<<<<<< HEAD
 zip = "2.2.2"
-=======
-zip = "2.2.0"
->>>>>>> 0e007004
 toml = "0.8.19"
 epub-builder = "0.7.4"
 
