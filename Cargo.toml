[package]
name = "manga-tui"
version = "0.6.0"
edition = "2021"
authors = ["Josue <josuebarretogit@gmail.com>"]
readme = "README.md"
homepage = "https://github.com/josueBarretogit/manga-tui"
repository = "https://github.com/josueBarretogit/manga-tui"
description = "Terminal-based manga reader and downloader with image rendering support"
keywords = ["cli", "command-line", "terminal", "tui" ]
categories = ["command-line-interface", "Command line utilities", ]
license = "MIT"
exclude = [
  "public/*",
  "docs/*",
  "data_test/*"
]

[dependencies]
# ratatui related dependencies
ratatui = { version = "0.29.0", features = ["all-widgets", "palette", "unstable-widget-ref"] }
ratatui-image = { version = "1.0.5", features = ["rustix"]}
throbber-widgets-tui = "0.8.0"
tui-input = "0.11.0"
tui-widget-list = "0.13.0"

crossterm = { version = "0.28.1", features = ["event-stream"] }
directories = "6.0.0"
image = "0.25.4"
<<<<<<< HEAD
reqwest = { version = "0.12.15", features = ["json", "native-tls", "cookies", "http2", "gzip", "deflate"] }
tokio = { version = "1.44.1", features = ["full"] }
serde = { version = "1.0.219", features = ["derive"] }
=======
reqwest = { version = "0.12.4", features = ["json", "native-tls-alpn", "cookies", "http2", "gzip", "deflate"] }
tokio = { version = "1.42.0", features = ["full"] }
serde = { version = "1.0.218", features = ["derive"] }
>>>>>>> cc41a881
strum = "0.26.3"
strum_macros = "0.26"
color-eyre = "0.6.2"
futures = "0.3.31"
bytes = { version = "1", features = ["serde"] }
serde_json = "1.0.140"
once_cell = "1.21.1"
chrono = "0.4.40"
open = "5"
rusqlite = { version = "0.34.0", features = ["bundled"] }
clap = { version = "4.5.32", features = ["derive", "cargo"] }
zip = "2.5.0"
toml = "0.8.20"
epub-builder = "0.8.0"
http = "1.3"
keyring = { version = "3", features = ["apple-native", "windows-native",  "sync-secret-service"] }
log = { version = "0.4", features = ["std", "serde"] }
pretty_env_logger = "0.5" 
scraper = "0.23.1"
regex = "1.11.1"
lopdf = "0.35.0"
flate2 = "1.1.0"

[dev-dependencies]
httpmock = "0.7.0-rc.1"
pretty_assertions = "1.4.0"
rusty-hook = "0.11.2"
fake = "4.2.0"
uuid = { version = "1.16.0", features = ["v4", "fast-rng"] }
http = "1.3"


[target.'cfg(windows)'.dependencies]
windows-sys = { version = "0.59.0", features = ["Win32_Foundation", "Win32_System_Console", "Win32_UI_HiDpi"]}

[profile.release]
codegen-units = 1
lto = "fat"<|MERGE_RESOLUTION|>--- conflicted
+++ resolved
@@ -27,15 +27,9 @@
 crossterm = { version = "0.28.1", features = ["event-stream"] }
 directories = "6.0.0"
 image = "0.25.4"
-<<<<<<< HEAD
-reqwest = { version = "0.12.15", features = ["json", "native-tls", "cookies", "http2", "gzip", "deflate"] }
+reqwest = { version = "0.12.15", features = ["json", "native-tls-alpn", "cookies", "http2", "gzip", "deflate"] }
 tokio = { version = "1.44.1", features = ["full"] }
 serde = { version = "1.0.219", features = ["derive"] }
-=======
-reqwest = { version = "0.12.4", features = ["json", "native-tls-alpn", "cookies", "http2", "gzip", "deflate"] }
-tokio = { version = "1.42.0", features = ["full"] }
-serde = { version = "1.0.218", features = ["derive"] }
->>>>>>> cc41a881
 strum = "0.26.3"
 strum_macros = "0.26"
 color-eyre = "0.6.2"
