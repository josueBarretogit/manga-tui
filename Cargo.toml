[package]
name = "manga-tui"
version = "0.3.1"
edition = "2021"
authors = ["Josue <josuebarretogit@gmail.com>"]
readme = "README.md"
homepage = "https://github.com/josueBarretogit/manga-tui"
repository = "https://github.com/josueBarretogit/manga-tui"
description = "Read manga in your terminal"
keywords = ["cli", "command-line"]
categories = ["command-line-interface"]
license = "MIT"
exclude = [
  "public/*"
]
include = [
    "**/*.rs",
    "Cargo.toml",
]

[dependencies]
ratatui = { version = "0.28.0", features = ["all-widgets", "palette", "unstable-widget-ref"] }
ratatui-image = {  version = "1.0.5", features = ["rustix"]}
throbber-widgets-tui = "0.7.0"
tui-input = "0.10.0"
tui-widget-list = "0.12.0"
crossterm = { version = "0.28.1", features = ["event-stream"] }
directories = "5.0.1"
image = "0.25.1"
reqwest = { version = "0.12.4", features = ["json"] }
serde = { version = "1.0.203", features = ["derive"] }
tokio = { version = "1.38.0", features = ["full"] }
strum = "0.26.2"
strum_macros = "0.26"
color-eyre = "0.6.2"
futures = "0.3.28"
bytes = { version = "1", features = ["serde"] }
serde_json = "1.0.117"
once_cell = "1.19.0"
chrono = "0.4.38"
open = "5"
rusqlite = { version = "0.31.0", features = ["bundled"] }
clap = { version = "4.4.5", features = ["derive", "cargo"] }
zip = "2.1.6"
toml = "0.8.19"
epub-builder = "0.7.4"

<<<<<<< HEAD
[dev-dependencies]
mockito = "1.5.0"
httpmock = "0.7.0-rc.1"
pretty_assertions = "1.4.0"
=======
[target.'cfg(windows)'.dependencies]
windows-sys = { version = "0.59.0", features = ["Win32_Foundation", "Win32_System_Console", "Win32_UI_HiDpi"]}

[dev-dependencies]
rusty-hook = "0.11.2"
>>>>>>> 3ce3366b
<|MERGE_RESOLUTION|>--- conflicted
+++ resolved
@@ -45,15 +45,11 @@
 toml = "0.8.19"
 epub-builder = "0.7.4"
 
-<<<<<<< HEAD
 [dev-dependencies]
 mockito = "1.5.0"
 httpmock = "0.7.0-rc.1"
 pretty_assertions = "1.4.0"
-=======
+rusty-hook = "0.11.2"
+
 [target.'cfg(windows)'.dependencies]
 windows-sys = { version = "0.59.0", features = ["Win32_Foundation", "Win32_System_Console", "Win32_UI_HiDpi"]}
-
-[dev-dependencies]
-rusty-hook = "0.11.2"
->>>>>>> 3ce3366b
